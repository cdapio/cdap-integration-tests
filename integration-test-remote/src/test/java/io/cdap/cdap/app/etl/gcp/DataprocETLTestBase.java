/*
 * Copyright © 2019 Cask Data, Inc.
 *
 * Licensed under the Apache License, Version 2.0 (the "License"); you may not
 * use this file except in compliance with the License. You may obtain a copy of
 * the License at
 *
 * http://www.apache.org/licenses/LICENSE-2.0
 *
 * Unless required by applicable law or agreed to in writing, software
 * distributed under the License is distributed on an "AS IS" BASIS, WITHOUT
 * WARRANTIES OR CONDITIONS OF ANY KIND, either express or implied. See the
 * License for the specific language governing permissions and limitations under
 * the License.
 */

package io.cdap.cdap.app.etl.gcp;

import com.google.auth.oauth2.GoogleCredentials;
import com.google.cloud.storage.Blob;
import com.google.cloud.storage.Bucket;
import com.google.cloud.storage.BucketInfo;
import com.google.cloud.storage.Storage;
import com.google.cloud.storage.StorageOptions;
import com.google.common.base.Preconditions;
import com.google.gson.Gson;
import com.google.gson.JsonArray;
import com.google.gson.JsonObject;
import com.google.gson.JsonParser;
import io.cdap.cdap.api.common.Bytes;
import io.cdap.cdap.app.etl.ETLTestBase;
import io.cdap.cdap.datapipeline.SmartWorkflow;
import io.cdap.cdap.etl.proto.ArtifactSelectorConfig;
import io.cdap.cdap.proto.ProgramRunStatus;
import io.cdap.cdap.test.ApplicationManager;
import io.cdap.cdap.test.WorkflowManager;
import io.cdap.common.http.HttpRequest;
import org.junit.After;
import org.junit.Assert;
import org.junit.Before;
import org.junit.BeforeClass;
import org.slf4j.Logger;
import org.slf4j.LoggerFactory;

import java.io.ByteArrayInputStream;
import java.io.IOException;
import java.net.URL;
import java.nio.charset.StandardCharsets;
import java.nio.file.Files;
import java.nio.file.Paths;
import java.util.ArrayList;
import java.util.Base64;
import java.util.Collections;
<<<<<<< HEAD
import java.util.List;
=======
import java.util.HashMap;
import java.util.Map;
>>>>>>> 7e19abdd
import java.util.concurrent.TimeUnit;

/**
 * An abstract class used for running integration tests within Dataproc.
 */
public abstract class DataprocETLTestBase extends ETLTestBase {

  private static final Logger LOG = LoggerFactory.getLogger(DataprocETLTestBase.class);
  private static final String PROFILE_NAME = "dataproc-itn-profile";

  private static String projectId;
  private static String serviceAccountCredentials;
  private static String network;
  protected static final ArtifactSelectorConfig GOOGLE_CLOUD_ARTIFACT =
    new ArtifactSelectorConfig("SYSTEM", "google-cloud", "[0.0.0, 100.0.0)");
  static Storage storage;
  private static List<String> markedForDeleteBuckets;

  @BeforeClass
  public static void testDataprocClassSetup() throws IOException {
    // base64-encode the credentials, to avoid a commandline-parsing error, since the credentials have dashes in them
    String property = System.getProperty("google.application.credentials.base64.encoded");
    if (property != null) {
      serviceAccountCredentials = Bytes.toString(Base64.getDecoder().decode(property));
    } else {
      property = Preconditions.checkNotNull(System.getProperty("google.application.credentials.path"),
                                            "The credentials file provided is null. " +
                                              "Please make sure the path is correct and the file exists.");

      serviceAccountCredentials = new String(Files.readAllBytes(Paths.get(property)), StandardCharsets.UTF_8);
    }

    JsonObject serviceAccountJson = new JsonParser().parse(serviceAccountCredentials).getAsJsonObject();
    projectId = serviceAccountJson.get("project_id").getAsString();

    network = System.getProperty("google.dataproc.network", "default");
    markedForDeleteBuckets = new ArrayList<>();
  }

  @Before
  public void testSetup() throws Exception {
    createProfile(getProfileName());
    innerSetup();
  }

  @After
  public void testTearDown() throws Exception {
    try {
      // Disable the profile before deleting
      URL url = getClientConfig().resolveNamespacedURLV3(TEST_NAMESPACE, "profiles/" + getProfileName() + "/disable");
      getRestClient().execute(HttpRequest.post(url).build(), getClientConfig().getAccessToken());

      url = getClientConfig().resolveNamespacedURLV3(TEST_NAMESPACE, "profiles/" + getProfileName());
      getRestClient().execute(HttpRequest.delete(url).build(), getClientConfig().getAccessToken());
    } catch (Exception e) {
      LOG.error("Failed to delete profile", e);
    }
    innerTearDown();
  }

  protected static void deleteMarkedBuckets() {
    if (storage != null) {
      for (String bucketName : markedForDeleteBuckets) {
        try {
          Bucket bucket = storage.get(bucketName);
          if (bucket != null) {
            deleteBucket(bucket);
          }
        } catch (RuntimeException e) {
          LOG.error("Unable to delete GCS bucket {}", bucketName, e);
        }
      }
    }
  }

  protected static void initializeGCS() throws IOException {
    storage = StorageOptions.newBuilder()
      .setProjectId(DataprocETLTestBase.getProjectId())
      .setCredentials(GoogleCredentials.fromStream(
        new ByteArrayInputStream(getServiceAccountCredentials()
          .getBytes(StandardCharsets.UTF_8))))
      .build().getService();
  }

  /**
   * Create a bucket that will be automatically deleted when the test completes.
   */
  protected static Bucket createBucket(String name) throws IOException {
    if (storage == null) {
      initializeGCS();
    }
    LOG.info("Creating bucket {}", name);
    Bucket bucket = storage.create(BucketInfo.of(name));
    LOG.info("Created bucket {}", name);
    markedForDeleteBuckets.add(name);
    return bucket;
  }

  protected static void deleteBucket(Bucket bucket) {
    for (Blob blob : bucket.list().iterateAll()) {
      LOG.info("Deleting blob {}", blob);
      blob.delete();
    }
    LOG.info("Deleting bucket {}", bucket);
    bucket.delete(Bucket.BucketSourceOption.metagenerationMatch());
  }

  protected static void markBucketNameForDelete(String bucketName) {
    markedForDeleteBuckets.add(bucketName);
  }

  protected static String createPath(Bucket bucket, String blobName) {
    return String.format("gs://%s/%s", bucket.getName(), blobName);
  }

  protected void assertGCSContents(Bucket bucket, String blobName, String content) {
    Blob blob = bucket.get(blobName);
    Assert.assertNotNull(String.format("%s in %s does not exist", blobName, bucket.getName()), blob);
    Assert.assertEquals(content, new String(blob.getContent(), StandardCharsets.UTF_8));
  }

  protected void assertGCSContentsMatch(Bucket bucket, String blobNamePrefix, String contentRegex) {
    for (Blob blob : bucket.list(Storage.BlobListOption.prefix(blobNamePrefix)).iterateAll()) {
      if (new String(blob.getContent(), StandardCharsets.UTF_8).matches(contentRegex)) {
        return;
      }
    }
    if (!contentRegex.isEmpty()) {
      Assert.fail();
    }
  }

  protected void assertNotExists(Bucket bucket, String blobName) {
    Blob blob = bucket.get(blobName);
    if (blob != null) {
      Assert.assertFalse(String.format("%s in %s exists but must not", blobName, bucket.getName()), blob.exists());
    }
  }

  protected void assertExists(Bucket bucket, String blobName) {
    Blob blob = bucket.get(blobName);
    Assert.assertNotNull(String.format("%s in %s does not exist", blobName, bucket.getName()), blob);
  }

  protected String getProfileName() {
    return PROFILE_NAME;
  }

  protected void startWorkFlow(ApplicationManager appManager, ProgramRunStatus expectedStatus) throws Exception {
    startWorkFlow(appManager, expectedStatus, Collections.emptyMap());
  }

  protected void startWorkFlow(ApplicationManager appManager, ProgramRunStatus expectedStatus,
                               Map<String, String> args) throws Exception {
    WorkflowManager workflowManager = appManager.getWorkflowManager(SmartWorkflow.NAME);
    Map<String, String> fullArgs = new HashMap<>();
    fullArgs.put("system.profile.name", getProfileName());
    fullArgs.putAll(args);
    workflowManager.startAndWaitForRun(fullArgs, expectedStatus, 15, TimeUnit.MINUTES);
  }

  protected static String getServiceAccountCredentials() {
    return serviceAccountCredentials;
  }

  protected static String getProjectId() {
    return projectId;
  }

  protected abstract void innerSetup() throws Exception;

  protected abstract void innerTearDown() throws Exception;

  private void createProfile(String profileName) throws Exception {
    Gson gson = new Gson();
    JsonArray properties = new JsonArray();
    properties.add(ofProperty("accountKey", getServiceAccountCredentials()));
    properties.add(ofProperty("network", network));
    properties.add(ofProperty("region", "us-central1"));
    properties.add(ofProperty("projectId", getProjectId()));

    properties.add(ofProperty("masterNumNodes", "1"));
    properties.add(ofProperty("masterCPUs", "1"));
    properties.add(ofProperty("masterMemoryMB", "4096"));
    properties.add(ofProperty("masterDiskGB", "100"));
    properties.add(ofProperty("workerNumNodes", "2"));
    properties.add(ofProperty("workerCPUs", "1"));
    properties.add(ofProperty("workerMemoryMB", "4096"));
    properties.add(ofProperty("workerDiskGB", "100"));

    JsonObject provisioner = new JsonObject();
    provisioner.addProperty("name", "gcp-dataproc");
    provisioner.add("properties", properties);

    JsonObject jsonObj = new JsonObject();
    jsonObj.add("provisioner", provisioner);

    URL url = getClientConfig().resolveNamespacedURLV3(TEST_NAMESPACE, "profiles/" + profileName);
    HttpRequest httpRequest = HttpRequest.put(url).withBody(gson.toJson(jsonObj)).build();
    getRestClient().execute(httpRequest, getAccessToken());
  }

  private JsonObject ofProperty(String name, String value) {
    JsonObject jsonObject = new JsonObject();
    jsonObject.addProperty("name", name);
    jsonObject.addProperty("value", value);
    return jsonObject;
  }

}<|MERGE_RESOLUTION|>--- conflicted
+++ resolved
@@ -51,12 +51,9 @@
 import java.util.ArrayList;
 import java.util.Base64;
 import java.util.Collections;
-<<<<<<< HEAD
+import java.util.HashMap;
 import java.util.List;
-=======
-import java.util.HashMap;
 import java.util.Map;
->>>>>>> 7e19abdd
 import java.util.concurrent.TimeUnit;
 
 /**
@@ -210,7 +207,7 @@
   }
 
   protected void startWorkFlow(ApplicationManager appManager, ProgramRunStatus expectedStatus,
-                               Map<String, String> args) throws Exception {
+    Map<String, String> args) throws Exception {
     WorkflowManager workflowManager = appManager.getWorkflowManager(SmartWorkflow.NAME);
     Map<String, String> fullArgs = new HashMap<>();
     fullArgs.put("system.profile.name", getProfileName());
