/*
 * Copyright © 2015-2016 Cask Data, Inc.
 *
 * Licensed under the Apache License, Version 2.0 (the "License"); you may not
 * use this file except in compliance with the License. You may obtain a copy of
 * the License at
 *
 * http://www.apache.org/licenses/LICENSE-2.0
 *
 * Unless required by applicable law or agreed to in writing, software
 * distributed under the License is distributed on an "AS IS" BASIS, WITHOUT
 * WARRANTIES OR CONDITIONS OF ANY KIND, either express or implied. See the
 * License for the specific language governing permissions and limitations under
 * the License.
 */

package co.cask.cdap.apps.workflow;

import co.cask.cdap.api.flow.flowlet.StreamEvent;
import co.cask.cdap.api.workflow.WorkflowToken;
import co.cask.cdap.common.NotFoundException;
import co.cask.cdap.common.utils.Tasks;
import co.cask.cdap.examples.wikipedia.SparkWikipediaClustering;
import co.cask.cdap.examples.wikipedia.TopNMapReduce;
import co.cask.cdap.examples.wikipedia.WikiContentValidatorAndNormalizer;
import co.cask.cdap.examples.wikipedia.WikipediaPipelineApp;
import co.cask.cdap.examples.wikipedia.WikipediaPipelineWorkflow;
import co.cask.cdap.proto.ProgramRunStatus;
import co.cask.cdap.proto.RunRecord;
import co.cask.cdap.proto.WorkflowTokenNodeDetail;
import co.cask.cdap.proto.artifact.AppRequest;
import co.cask.cdap.proto.artifact.ArtifactSummary;
import co.cask.cdap.proto.id.ApplicationId;
import co.cask.cdap.proto.id.ArtifactId;
import co.cask.cdap.proto.id.StreamId;
import co.cask.cdap.test.ApplicationManager;
import co.cask.cdap.test.AudiTestBase;
import co.cask.cdap.test.StreamManager;
import co.cask.cdap.test.WorkflowManager;
import co.cask.cdap.test.suite.category.CDH51Incompatible;
import co.cask.cdap.test.suite.category.CDH52Incompatible;
import co.cask.cdap.test.suite.category.CDH53Incompatible;
import co.cask.cdap.test.suite.category.CDH54Incompatible;
import co.cask.cdap.test.suite.category.HDP20Incompatible;
import co.cask.cdap.test.suite.category.HDP21Incompatible;
import co.cask.cdap.test.suite.category.HDP22Incompatible;
import co.cask.cdap.test.suite.category.HDP23Incompatible;
import co.cask.cdap.test.suite.category.MapR5Incompatible;
import org.junit.Assert;
import org.junit.Before;
import org.junit.Test;
import org.junit.experimental.categories.Category;

import java.util.HashMap;
import java.util.List;
import java.util.Map;
import java.util.concurrent.Callable;
import java.util.concurrent.TimeUnit;
import javax.annotation.Nullable;

/**
 * Test for {@link WikipediaPipelineApp}.
 */
@Category({
  HDP20Incompatible.class,
  HDP21Incompatible.class,
  HDP22Incompatible.class,
  HDP23Incompatible.class,
  CDH51Incompatible.class,
  CDH52Incompatible.class,
  CDH53Incompatible.class,
  MapR5Incompatible.class
})
public class WorkflowTest extends AudiTestBase {

  private static final ArtifactId ARTIFACT_ID = TEST_NAMESPACE.artifact("WikipediaPipelineArtifact", "1.0");
  private static final ApplicationId APP_ID = TEST_NAMESPACE.app(WikipediaPipelineApp.class.getSimpleName());
  private static final ArtifactSummary ARTIFACT_SUMMARY = new ArtifactSummary("WikipediaPipelineArtifact", "1.0");

  @Before
  public void setup() throws Exception {
    getTestManager().addAppArtifact(ARTIFACT_ID, WikipediaPipelineApp.class);
  }

  @Test
  @Category(CDH54Incompatible.class)
  public void testLDA() throws Exception {
    WikipediaPipelineApp.WikipediaAppConfig appConfig = new WikipediaPipelineApp.WikipediaAppConfig();
    AppRequest<WikipediaPipelineApp.WikipediaAppConfig> appRequest = new AppRequest<>(ARTIFACT_SUMMARY, appConfig);
    ApplicationManager appManager = deployApplication(APP_ID, appRequest);
    // Setup input streams with test data
    createTestData();

    WorkflowManager workflowManager = appManager.getWorkflowManager(WikipediaPipelineWorkflow.class.getSimpleName());
    // Test with default threshold. Workflow should not proceed beyond first condition.
    testWorkflow(workflowManager, appConfig);

    // Test with a reduced threshold, so the workflow proceeds beyond the first predicate
    testWorkflow(workflowManager, appConfig, 1);
  }

  @Test
  public void testKMeans() throws Exception {
    // Test K-Means
    WikipediaPipelineApp.WikipediaAppConfig appConfig = new WikipediaPipelineApp.WikipediaAppConfig("kmeans");
    AppRequest<WikipediaPipelineApp.WikipediaAppConfig> appRequest = new AppRequest<>(ARTIFACT_SUMMARY, appConfig);
    ApplicationManager appManager = deployApplication(APP_ID, appRequest);
    // Setup input streams with test data
    createTestData();
    WorkflowManager workflowManager = appManager.getWorkflowManager(WikipediaPipelineWorkflow.class.getSimpleName());
    testWorkflow(workflowManager, appConfig, 1);
  }

  private void createTestData() throws Exception {
    StreamId likesStream = TEST_NAMESPACE.stream("pageTitleStream");
    StreamManager likesStreamManager = getTestManager().getStreamManager(likesStream);
    String like1 = "{\"name\":\"Metallica\",\"id\":\"107926539230502\",\"created_time\":\"2015-06-25T17:14:47+0000\"}";
    String like2 = "{\"name\":\"grunge\",\"id\":\"911679552186992\",\"created_time\":\"2015-07-20T17:37:04+0000\"}";
    likesStreamManager.send(like1);
    likesStreamManager.send(like2);
    StreamId rawWikiDataStream = TEST_NAMESPACE.stream("wikiStream");
    StreamManager rawWikipediaStreamManager = getTestManager().getStreamManager(rawWikiDataStream);
    String data1 = "{\"batchcomplete\":\"\",\"query\":{\"normalized\":[{\"from\":\"metallica\",\"to\":\"Metallica\"}]" +
      ",\"pages\":{\"18787\":{\"pageid\":18787,\"ns\":0,\"title\":\"Metallica\",\"revisions\":[{\"contentformat\":" +
      "\"text/x-wiki\",\"contentmodel\":\"wikitext\",\"*\":\"{{Other uses}}{{pp-semi|small=yes}}{{pp-move-indef|" +
      "small=yes}}{{Use mdy dates|date=April 2013}}{{Infobox musical artist|name = Metallica|image = Metallica at " +
      "The O2 Arena London 2008.jpg|caption = Metallica in [[London]] in 2008. From left to right: [[Kirk Hammett]], " +
      "[[Lars Ulrich]], [[James Hetfield]] and [[Robert Trujillo]]\"}]}}}}";
    String data2 = "{\"batchcomplete\":\"\",\"query\":{\"pages\":{\"51580\":{\"pageid\":51580,\"ns\":0," +
      "\"title\":\"Grunge\",\"revisions\":[{\"contentformat\":\"text/x-wiki\",\"contentmodel\":\"wikitext\"," +
      "\"*\":\"{{About|the music genre}}{{Infobox music genre| name  = Grunge| bgcolor = crimson| color = white| " +
      "stylistic_origins = {{nowrap|[[Alternative rock]], [[hardcore punk]],}} [[Heavy metal music|heavy metal]], " +
      "[[punk rock]], [[hard rock]], [[noise rock]]| cultural_origins  = Mid-1980s, [[Seattle|Seattle, Washington]], " +
      "[[United States]]| instruments = [[Electric guitar]], [[bass guitar]], [[Drum kit|drums]], " +
      "[[Singing|vocals]]| derivatives = [[Post-grunge]], [[nu metal]]| subgenrelist = | subgenres = | fusiongenres" +
      "      = | regional_scenes   = [[Music of Washington (state)|Washington state]]| other_topics      = * " +
      "[[Alternative metal]]* [[Generation X]]* [[Grunge speak|grunge speak hoax]]* [[timeline of alternative " +
      "rock]]}}'''Grunge''' (sometimes referred to as the '''Seattle sound''') is a subgenre of [[alternative rock]]" +
      " that emerged during the mid-1980s in the American state of [[Washington (state)|Washington]], particularly " +
      "in [[Seattle]].  The early grunge movement revolved around Seattle's [[independent record label]] " +
      "[[Sub Pop]], but by the early 1990s its popularity had spread, with grunge acts in California and other " +
      "parts of the U.S. building strong followings and signing major record deals.Grunge became commercially " +
      "successful in the first half of the 1990s, due mainly to the release of [[Nirvana (band)|Nirvana]]'s " +
      "''[[Nevermind]]'', [[Pearl Jam]]'s ''[[Ten (Pearl Jam album)|Ten]]'', [[Soundgarden]]'s " +
      "''[[Badmotorfinger]]'', [[Alice in Chains]]' ''[[Dirt (Alice in Chains album)|Dirt]]'', and " +
      "[[Stone Temple Pilots]]' ''[[Core (Stone Temple Pilots album)|Core]]''.\"}]}}}}";
    rawWikipediaStreamManager.send(data1);
    rawWikipediaStreamManager.send(data2);

    waitForStreamToBePopulated(likesStreamManager, 2);
    waitForStreamToBePopulated(rawWikipediaStreamManager, 2);
  }

  private void waitForStreamToBePopulated(final StreamManager streamManager, int numEvents) throws Exception {
    Tasks.waitFor(numEvents, new Callable<Integer>() {
      @Override
      public Integer call() throws Exception {
        List<StreamEvent> streamEvents = streamManager.getEvents(0, Long.MAX_VALUE, Integer.MAX_VALUE);
        return streamEvents.size();
      }
    }, 10, TimeUnit.SECONDS, 500, TimeUnit.MILLISECONDS);
  }

  private void testWorkflow(WorkflowManager workflowManager,
                            WikipediaPipelineApp.WikipediaAppConfig config) throws Exception {
    testWorkflow(workflowManager, config, null);
  }

  private void testWorkflow(WorkflowManager workflowManager, WikipediaPipelineApp.WikipediaAppConfig config,
                            @Nullable Integer threshold) throws Exception {
<<<<<<< HEAD
    // Wait for previous runs to finish
    List<RunRecord> history = workflowManager.getHistory();
    if (threshold == null) {
      workflowManager.start();
    } else {
      workflowManager.start(ImmutableMap.of("min.pages.threshold", String.valueOf(threshold)));
    }

    // Wait for the current run to finish
    workflowManager.waitForRuns(ProgramRunStatus.COMPLETED, history.size() + 1, 15, TimeUnit.MINUTES);
    // Wait for the workflow status. The timeout here is actually a sleep so, the timeout is a low value and instead
    // we retry a large number of times.
    workflowManager.waitForStatus(false, 60, 1);
=======
    Map<String, String> args = new HashMap<>();
    args.put("system.resources.memory", "1024");
    if (threshold != null) {
      args.put("min.pages.threshold", String.valueOf(threshold));
    }
    workflowManager.start(args);
    workflowManager.waitForFinish(15, TimeUnit.MINUTES);
>>>>>>> 2ab3c655
    String pid = getLatestPid(workflowManager.getHistory());
    WorkflowTokenNodeDetail tokenAtCondition =
      workflowManager.getTokenAtNode(pid, "EnoughDataToProceed", WorkflowToken.Scope.USER, "result");
    boolean conditionResult = Boolean.parseBoolean(tokenAtCondition.getTokenDataAtNode().get("result"));
    if (threshold == null) {
      Assert.assertFalse(conditionResult);
      assertWorkflowToken(workflowManager, config, pid, false);
    } else {
      Assert.assertTrue(conditionResult);
      assertWorkflowToken(workflowManager, config, pid, true);
    }
  }

  @Nullable
  private String getLatestPid(List<RunRecord> history) {
    String pid = null;
    long latestStartTime = 0;
    for (RunRecord runRecord : history) {
      // OK to use start ts, since we ensure that the next run begins after the previous run finishes in the test
      if (runRecord.getStartTs() > latestStartTime) {
        latestStartTime = runRecord.getStartTs();
        pid = runRecord.getPid();
      }
    }
    return pid;
  }

  private void assertWorkflowToken(WorkflowManager workflowManager,
                                   WikipediaPipelineApp.WikipediaAppConfig config, String pid,
                                   boolean continueConditionSucceeded) throws NotFoundException {
    assertTokenAtPageTitlesMRNode(workflowManager, pid);
    assertTokenAtRawDataMRNode(workflowManager, pid, continueConditionSucceeded);
    assertTokenAtNormalizationMRNode(workflowManager, pid, continueConditionSucceeded);
    assertTokenAtSparkClusteringNode(workflowManager, config, pid, continueConditionSucceeded);
    assertTokenAtTopNMRNode(workflowManager, pid, continueConditionSucceeded);
  }

  private void assertTokenAtPageTitlesMRNode(WorkflowManager workflowManager, String pid) throws NotFoundException {
    WorkflowTokenNodeDetail pageTitlesUserTokens = workflowManager.getTokenAtNode(pid, "LikesToDataset", null, null);
    Assert.assertTrue(Boolean.parseBoolean(pageTitlesUserTokens.getTokenDataAtNode().get("result")));
    WorkflowTokenNodeDetail pageTitlesSystemTokens =
      workflowManager.getTokenAtNode(pid, "LikesToDataset", WorkflowToken.Scope.SYSTEM, null);
    Assert.assertEquals(2, Integer.parseInt(pageTitlesSystemTokens.getTokenDataAtNode().get("custom.num.records")));
  }

  private void assertTokenAtRawDataMRNode(WorkflowManager workflowManager, String pid,
                                          boolean continueConditionSucceeded) throws NotFoundException {
    if (!continueConditionSucceeded) {
      return;
    }
    WorkflowTokenNodeDetail rawWikiDataUserTokens =
      workflowManager.getTokenAtNode(pid, "WikiDataToDataset", null, null);
    Assert.assertTrue(Boolean.parseBoolean(rawWikiDataUserTokens.getTokenDataAtNode().get("result")));
    WorkflowTokenNodeDetail rawWikiDataSystemTokens =
      workflowManager.getTokenAtNode(pid, "WikiDataToDataset", WorkflowToken.Scope.SYSTEM, null);
    Assert.assertEquals(2, Integer.parseInt(rawWikiDataSystemTokens.getTokenDataAtNode().get("custom.num.records")));
  }

  private void assertTokenAtNormalizationMRNode(WorkflowManager workflowManager, String pid,
                                                boolean continueConditionSucceeded) throws NotFoundException {
    if (!continueConditionSucceeded) {
      return;
    }
    WorkflowTokenNodeDetail normalizedDataUserTokens =
      workflowManager.getTokenAtNode(pid, WikiContentValidatorAndNormalizer.NAME, null, null);
    Assert.assertTrue(Boolean.parseBoolean(normalizedDataUserTokens.getTokenDataAtNode().get("result")));
    WorkflowTokenNodeDetail normalizedDataSystemTokens =
      workflowManager.getTokenAtNode(pid, WikiContentValidatorAndNormalizer.NAME, WorkflowToken.Scope.SYSTEM, null);
    Assert.assertEquals(2, Integer.parseInt(normalizedDataSystemTokens.getTokenDataAtNode().get("custom.num.records")));
  }

  private void assertTokenAtSparkClusteringNode(WorkflowManager workflowManager,
                                                WikipediaPipelineApp.WikipediaAppConfig config, String pid,
                                                boolean continueConditionSucceeded) throws NotFoundException {
    if (!continueConditionSucceeded) {
      return;
    }
    @SuppressWarnings("ConstantConditions")
    String sparkProgramName = SparkWikipediaClustering.NAME + "-" + config.clusteringAlgorithm.toUpperCase();
    WorkflowTokenNodeDetail ldaUserTokens =
      workflowManager.getTokenAtNode(pid, sparkProgramName, null, null);
    Assert.assertEquals(10, Integer.parseInt(ldaUserTokens.getTokenDataAtNode().get("num.records")));
    Assert.assertTrue(ldaUserTokens.getTokenDataAtNode().containsKey("highest.score.term"));
    Assert.assertTrue(ldaUserTokens.getTokenDataAtNode().containsKey("highest.score.value"));
    WorkflowTokenNodeDetail ldaSystemTokens =
      workflowManager.getTokenAtNode(pid, sparkProgramName, WorkflowToken.Scope.SYSTEM, null);
    Assert.assertTrue(ldaSystemTokens.getTokenDataAtNode().isEmpty());
  }

  private void assertTokenAtTopNMRNode(WorkflowManager workflowManager, String pid,
                                       boolean continueConditionSucceeded) throws NotFoundException {
    if (!continueConditionSucceeded) {
      return;
    }
    WorkflowTokenNodeDetail topNUserTokens = workflowManager.getTokenAtNode(pid, TopNMapReduce.NAME, null, null);
    Assert.assertTrue(Boolean.parseBoolean(topNUserTokens.getTokenDataAtNode().get("result")));
    WorkflowTokenNodeDetail topNSystemTokens =
      workflowManager.getTokenAtNode(pid, TopNMapReduce.NAME, WorkflowToken.Scope.SYSTEM, null);
    Assert.assertEquals(10, Integer.parseInt(topNSystemTokens.getTokenDataAtNode().get("custom.num.records")));
  }
}<|MERGE_RESOLUTION|>--- conflicted
+++ resolved
@@ -168,29 +168,20 @@
 
   private void testWorkflow(WorkflowManager workflowManager, WikipediaPipelineApp.WikipediaAppConfig config,
                             @Nullable Integer threshold) throws Exception {
-<<<<<<< HEAD
     // Wait for previous runs to finish
     List<RunRecord> history = workflowManager.getHistory();
-    if (threshold == null) {
-      workflowManager.start();
-    } else {
-      workflowManager.start(ImmutableMap.of("min.pages.threshold", String.valueOf(threshold)));
-    }
+    Map<String, String> args = new HashMap<>();
+    args.put("system.resources.memory", "1024");
+    if (threshold != null) {
+      args.put("min.pages.threshold", String.valueOf(threshold));
+    }
+    workflowManager.start(args);
 
     // Wait for the current run to finish
     workflowManager.waitForRuns(ProgramRunStatus.COMPLETED, history.size() + 1, 15, TimeUnit.MINUTES);
     // Wait for the workflow status. The timeout here is actually a sleep so, the timeout is a low value and instead
     // we retry a large number of times.
     workflowManager.waitForStatus(false, 60, 1);
-=======
-    Map<String, String> args = new HashMap<>();
-    args.put("system.resources.memory", "1024");
-    if (threshold != null) {
-      args.put("min.pages.threshold", String.valueOf(threshold));
-    }
-    workflowManager.start(args);
-    workflowManager.waitForFinish(15, TimeUnit.MINUTES);
->>>>>>> 2ab3c655
     String pid = getLatestPid(workflowManager.getHistory());
     WorkflowTokenNodeDetail tokenAtCondition =
       workflowManager.getTokenAtNode(pid, "EnoughDataToProceed", WorkflowToken.Scope.USER, "result");
