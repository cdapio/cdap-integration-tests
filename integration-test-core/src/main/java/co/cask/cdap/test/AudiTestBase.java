--- conflicted
+++ resolved
@@ -113,13 +113,9 @@
           ContentProvider<? extends InputStream> inputSupplier = httpRequest.getBody();
           String body = null;
           if (inputSupplier != null) {
-<<<<<<< HEAD
-            body = CharStreams.toString(new InputStreamReader(inputSupplier.getInput(), StandardCharsets.UTF_8));
-=======
             try (InputStream is = inputSupplier.getInput()) {
               body = CharStreams.toString(new InputStreamReader(is, StandardCharsets.UTF_8));
             }
->>>>>>> 1da0b966
           }
 
           if (logBodyLimit > 0) {
